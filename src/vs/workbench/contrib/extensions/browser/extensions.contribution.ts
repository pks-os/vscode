--- conflicted
+++ resolved
@@ -299,19 +299,16 @@
 				const [id, version] = getIdAndVersion(arg);
 				const [extension] = await extensionGalleryService.getExtensions([{ id, version }], CancellationToken.None);
 				if (extension) {
-<<<<<<< HEAD
-					await extensionManagementService.installFromGallery(extension, { isMachineScoped: options?.donotSync, installGivenVersion: !!version });
+					const installOptions: InstallOptions = {
+						isMachineScoped: options?.donotSync ? true : undefined, /* do not allow syncing extensions automatically while installing through the command */
+						installPreReleaseVersion: options?.installPreReleaseVersion,
+						installGivenVersion: !!version
+					};
+					await extensionManagementService.installFromGallery(extension, installOptions);
 					const localExt = extensionService.local.filter(e => areSameExtensions(e.identifier, { id: extension.identifier.id }))[0];
 					if (version && localExt.latestVersion !== version) {
 						extensionService.ignoreAutoUpdate(new ExtensionIdentifierWithVersion(extension.identifier, version));
 					}
-=======
-					const installOptions: InstallOptions = {
-						isMachineScoped: options?.donotSync ? true : undefined, /* do not allow syncing extensions automatically while installing through the command */
-						installPreReleaseVersion: options?.installPreReleaseVersion
-					};
-					await extensionManagementService.installFromGallery(extension, installOptions);
->>>>>>> 8541d5b2
 				} else {
 					throw new Error(localize('notFound', "Extension '{0}' not found.", arg));
 				}

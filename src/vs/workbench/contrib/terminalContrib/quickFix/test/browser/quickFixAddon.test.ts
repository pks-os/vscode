/*---------------------------------------------------------------------------------------------
 *  Copyright (c) Microsoft Corporation. All rights reserved.
 *  Licensed under the MIT License. See License.txt in the project root for license information.
 *--------------------------------------------------------------------------------------------*/

import { strictEqual } from 'assert';
import { IAction } from 'vs/base/common/actions';
import { isWindows } from 'vs/base/common/platform';
import { IConfigurationService } from 'vs/platform/configuration/common/configuration';
import { TestConfigurationService } from 'vs/platform/configuration/test/common/testConfigurationService';
import { ContextMenuService } from 'vs/platform/contextview/browser/contextMenuService';
import { IContextMenuService } from 'vs/platform/contextview/browser/contextView';
import { TestInstantiationService } from 'vs/platform/instantiation/test/common/instantiationServiceMock';
import { ILogService, NullLogService } from 'vs/platform/log/common/log';
import { ITerminalCommand, TerminalCapability } from 'vs/platform/terminal/common/capabilities/capabilities';
import { CommandDetectionCapability } from 'vs/platform/terminal/common/capabilities/commandDetectionCapability';
import { TerminalCapabilityStore } from 'vs/platform/terminal/common/capabilities/terminalCapabilityStore';
import { ITerminalInstance } from 'vs/workbench/contrib/terminal/browser/terminal';
import { gitSimilar, freePort, FreePortOutputRegex, gitCreatePr, GitCreatePrOutputRegex, GitPushOutputRegex, gitPushSetUpstream, GitSimilarOutputRegex, gitTwoDashes, GitTwoDashesRegex, pwshUnixCommandNotFoundError, PwshUnixCommandNotFoundErrorOutputRegex, pwshGeneralError, PwshGeneralErrorOutputRegex } from 'vs/workbench/contrib/terminalContrib/quickFix/browser/terminalQuickFixBuiltinActions';
import { TerminalQuickFixAddon, getQuickFixesForCommand } from 'vs/workbench/contrib/terminalContrib/quickFix/browser/quickFixAddon';
import { URI } from 'vs/base/common/uri';
import type { Terminal } from 'xterm';
import { Emitter } from 'vs/base/common/event';
import { LabelService } from 'vs/workbench/services/label/common/labelService';
import { ILabelService } from 'vs/platform/label/common/label';
import { OpenerService } from 'vs/editor/browser/services/openerService';
import { IOpenerService } from 'vs/platform/opener/common/opener';
import { IStorageService } from 'vs/platform/storage/common/storage';
import { TestStorageService } from 'vs/workbench/test/common/workbenchTestServices';
import { importAMDNodeModule } from 'vs/amdX';
import { ITerminalQuickFixService } from 'vs/workbench/contrib/terminalContrib/quickFix/browser/quickFix';
import { ITerminalOutputMatcher } from 'vs/platform/terminal/common/terminal';
import { importAMDNodeModule } from 'vs/amdX';

suite('QuickFixAddon', () => {
	let quickFixAddon: TerminalQuickFixAddon;
	let terminalInstance: Pick<ITerminalInstance, 'freePortKillProcess'>;
	let commandDetection: CommandDetectionCapability;
	let openerService: OpenerService;
	let labelService: LabelService;
	let terminal: Terminal;
	setup(async () => {
		const instantiationService = new TestInstantiationService();
<<<<<<< HEAD

		const TerminalCtor = (await importAMDNodeModule<typeof import('xterm')>('xterm', 'lib/xterm.js')).Terminal;

=======
		const TerminalCtor = (await importAMDNodeModule<typeof import('xterm')>('xterm', 'lib/xterm.js')).Terminal;
>>>>>>> cd5dae5c
		terminal = new TerminalCtor({
			allowProposedApi: true,
			cols: 80,
			rows: 30
		});
		instantiationService.stub(IStorageService, new TestStorageService());
		instantiationService.stub(ITerminalQuickFixService, {
			onDidRegisterProvider: new Emitter().event,
			onDidUnregisterProvider: new Emitter().event,
			onDidRegisterCommandSelector: new Emitter().event,
			extensionQuickFixes: Promise.resolve([])
		} as Partial<ITerminalQuickFixService>);
		instantiationService.stub(IConfigurationService, new TestConfigurationService());
		instantiationService.stub(ILabelService, {} as Partial<ILabelService>);
		const capabilities = new TerminalCapabilityStore();
		instantiationService.stub(ILogService, new NullLogService());
		commandDetection = instantiationService.createInstance(CommandDetectionCapability, terminal);
		capabilities.add(TerminalCapability.CommandDetection, commandDetection);
		instantiationService.stub(IContextMenuService, instantiationService.createInstance(ContextMenuService));
		instantiationService.stub(IOpenerService, {} as Partial<IOpenerService>);
		terminalInstance = {
			async freePortKillProcess(port: string): Promise<void> { }
		} as Pick<ITerminalInstance, 'freePortKillProcess'>;

		quickFixAddon = instantiationService.createInstance(TerminalQuickFixAddon, [], capabilities);
		terminal.loadAddon(quickFixAddon);
	});
	suite('registerCommandFinishedListener & getMatchActions', () => {
		suite('gitSimilarCommand', async () => {
			const expectedMap = new Map();
			const command = `git sttatus`;
			let output = `git: 'sttatus' is not a git command. See 'git --help'.

			The most similar command is
			status`;
			const exitCode = 1;
			const actions = [{
				id: 'Git Similar',
				enabled: true,
				label: 'Run: git status',
				tooltip: 'Run: git status',
				command: 'git status'
			}];
			const outputLines = output.split('\n');
			setup(() => {
				const command = gitSimilar();
				expectedMap.set(command.commandLineMatcher.toString(), [command]);
				quickFixAddon.registerCommandFinishedListener(command);
			});
			suite('returns undefined when', () => {
				test('output does not match', async () => {
					strictEqual(await (getQuickFixesForCommand([], terminal, createCommand(command, `invalid output`, GitSimilarOutputRegex, exitCode, [`invalid output`]), expectedMap, openerService, labelService)), undefined);
				});
				test('command does not match', async () => {
					strictEqual(await (getQuickFixesForCommand([], terminal, createCommand(`gt sttatus`, output, GitSimilarOutputRegex, exitCode, outputLines), expectedMap, openerService, labelService)), undefined);
				});
			});
			suite('returns actions when', () => {
				test('expected unix exit code', async () => {
					assertMatchOptions((await getQuickFixesForCommand([], terminal, createCommand(command, output, GitSimilarOutputRegex, exitCode, outputLines), expectedMap, openerService, labelService)), actions);
				});
				test('matching exit status', async () => {
					assertMatchOptions((await getQuickFixesForCommand([], terminal, createCommand(command, output, GitSimilarOutputRegex, 2, outputLines), expectedMap, openerService, labelService)), actions);
				});
			});
			suite('returns match', () => {
				test('returns match', async () => {
					assertMatchOptions((await getQuickFixesForCommand([], terminal, createCommand(command, output, GitSimilarOutputRegex, exitCode, outputLines), expectedMap, openerService, labelService)), actions);
				});

				test('returns multiple match', async () => {
					output = `git: 'pu' is not a git command. See 'git --help'.
				The most similar commands are
						pull
						push`;
					const actions = [{
						id: 'Git Similar',
						enabled: true,
						label: 'Run: git pull',
						tooltip: 'Run: git pull',
						command: 'git pull'
					}, {
						id: 'Git Similar',
						enabled: true,
						label: 'Run: git push',
						tooltip: 'Run: git push',
						command: 'git push'
					}];
					assertMatchOptions((await getQuickFixesForCommand([], terminal, createCommand('git pu', output, GitSimilarOutputRegex, exitCode, output.split('\n')), expectedMap, openerService, labelService)), actions);
				});
				test('passes any arguments through', async () => {
					output = `git: 'checkoutt' is not a git command. See 'git --help'.
				The most similar commands are
						checkout`;
					assertMatchOptions((await getQuickFixesForCommand([], terminal, createCommand('git checkoutt .', output, GitSimilarOutputRegex, exitCode, output.split('\n')), expectedMap, openerService, labelService)), [{
						id: 'Git Similar',
						enabled: true,
						label: 'Run: git checkout .',
						tooltip: 'Run: git checkout .',
						command: 'git checkout .'
					}]);
				});
			});
		});
		suite('gitTwoDashes', async () => {
			const expectedMap = new Map();
			const command = `git add . -all`;
			const output = 'error: did you mean `--all` (with two dashes)?';
			const exitCode = 1;
			const actions = [{
				id: 'Git Two Dashes',
				enabled: true,
				label: 'Run: git add . --all',
				tooltip: 'Run: git add . --all',
				command: 'git add . --all'
			}];
			setup(() => {
				const command = gitTwoDashes();
				expectedMap.set(command.commandLineMatcher.toString(), [command]);
				quickFixAddon.registerCommandFinishedListener(command);
			});
			suite('returns undefined when', () => {
				test('output does not match', async () => {
					strictEqual((await getQuickFixesForCommand([], terminal, createCommand(command, `invalid output`, GitTwoDashesRegex, exitCode), expectedMap, openerService, labelService)), undefined);
				});
				test('command does not match', async () => {
					strictEqual((await getQuickFixesForCommand([], terminal, createCommand(`gt sttatus`, output, GitTwoDashesRegex, exitCode), expectedMap, openerService, labelService)), undefined);
				});
			});
			suite('returns actions when', () => {
				test('expected unix exit code', async () => {
					assertMatchOptions((await getQuickFixesForCommand([], terminal, createCommand(command, output, GitTwoDashesRegex, exitCode), expectedMap, openerService, labelService)), actions);
				});
				test('matching exit status', async () => {
					assertMatchOptions((await getQuickFixesForCommand([], terminal, createCommand(command, output, GitTwoDashesRegex, 2), expectedMap, openerService, labelService)), actions);
				});
			});
		});
		if (!isWindows) {
			suite('freePort', () => {
				const expectedMap = new Map();
				const portCommand = `yarn start dev`;
				const output = `yarn run v1.22.17
			warning ../../package.json: No license field
			Error: listen EADDRINUSE: address already in use 0.0.0.0:3000
				at Server.setupListenHandle [as _listen2] (node:net:1315:16)
				at listenInCluster (node:net:1363:12)
				at doListen (node:net:1501:7)
				at processTicksAndRejections (node:internal/process/task_queues:84:21)
			Emitted 'error' event on WebSocketServer instance at:
				at Server.emit (node:events:394:28)
				at emitErrorNT (node:net:1342:8)
				at processTicksAndRejections (node:internal/process/task_queues:83:21) {
			}
			error Command failed with exit code 1.
			info Visit https://yarnpkg.com/en/docs/cli/run for documentation about this command.`;
				const actionOptions = [{
					id: 'Free Port',
					label: 'Free port 3000',
					run: true,
					tooltip: 'Free port 3000',
					enabled: true
				}];
				setup(() => {
					const command = freePort(terminalInstance);
					expectedMap.set(command.commandLineMatcher.toString(), [command]);
					quickFixAddon.registerCommandFinishedListener(command);
				});
				suite('returns undefined when', () => {
					test('output does not match', async () => {
						strictEqual((await getQuickFixesForCommand([], terminal, createCommand(portCommand, `invalid output`, FreePortOutputRegex), expectedMap, openerService, labelService)), undefined);
					});
				});
				test('returns actions', async () => {
					assertMatchOptions((await getQuickFixesForCommand([], terminal, createCommand(portCommand, output, FreePortOutputRegex), expectedMap, openerService, labelService)), actionOptions);
				});
			});
		}

		suite('gitPushSetUpstream', () => {
			const expectedMap = new Map();
			const command = `git push`;
			const output = `fatal: The current branch test22 has no upstream branch.
			To push the current branch and set the remote as upstream, use

				git push --set-upstream origin test22`;
			const exitCode = 128;
			const actions = [{
				id: 'Git Push Set Upstream',
				enabled: true,
				label: 'Run: git push --set-upstream origin test22',
				tooltip: 'Run: git push --set-upstream origin test22',
				command: 'git push --set-upstream origin test22'
			}];
			setup(() => {
				const command = gitPushSetUpstream();
				expectedMap.set(command.commandLineMatcher.toString(), [command]);
				quickFixAddon.registerCommandFinishedListener(command);
			});
			suite('returns undefined when', () => {
				test('output does not match', async () => {
					strictEqual((await getQuickFixesForCommand([], terminal, createCommand(command, `invalid output`, GitPushOutputRegex, exitCode), expectedMap, openerService, labelService)), undefined);
				});
				test('command does not match', async () => {
					strictEqual((await getQuickFixesForCommand([], terminal, createCommand(`git status`, output, GitPushOutputRegex, exitCode), expectedMap, openerService, labelService)), undefined);
				});
			});
			suite('returns actions when', () => {
				test('expected unix exit code', async () => {
					assertMatchOptions((await getQuickFixesForCommand([], terminal, createCommand(command, output, GitPushOutputRegex, exitCode), expectedMap, openerService, labelService)), actions);
				});
				test('matching exit status', async () => {
					assertMatchOptions((await getQuickFixesForCommand([], terminal, createCommand(command, output, GitPushOutputRegex, 2), expectedMap, openerService, labelService)), actions);
				});
			});
		});
		suite('gitCreatePr', () => {
			const expectedMap = new Map();
			const command = `git push`;
			const output = `Total 0 (delta 0), reused 0 (delta 0), pack-reused 0
			remote:
			remote: Create a pull request for 'test22' on GitHub by visiting:
			remote:      https://github.com/meganrogge/xterm.js/pull/new/test22
			remote:
			To https://github.com/meganrogge/xterm.js
			 * [new branch]        test22 -> test22
			Branch 'test22' set up to track remote branch 'test22' from 'origin'. `;
			const exitCode = 0;
			const actions = [{
				id: 'Git Create Pr',
				enabled: true,
				label: 'Open: https://github.com/meganrogge/xterm.js/pull/new/test22',
				tooltip: 'Open: https://github.com/meganrogge/xterm.js/pull/new/test22',
				uri: URI.parse('https://github.com/meganrogge/xterm.js/pull/new/test22')
			}];
			setup(() => {
				const command = gitCreatePr();
				expectedMap.set(command.commandLineMatcher.toString(), [command]);
				quickFixAddon.registerCommandFinishedListener(command);
			});
			suite('returns undefined when', () => {
				test('output does not match', async () => {
					strictEqual((await getQuickFixesForCommand([], terminal, createCommand(command, `invalid output`, GitCreatePrOutputRegex, exitCode), expectedMap, openerService, labelService)), undefined);
				});
				test('command does not match', async () => {
					strictEqual((await getQuickFixesForCommand([], terminal, createCommand(`git status`, output, GitCreatePrOutputRegex, exitCode), expectedMap, openerService, labelService)), undefined);
				});
				test('failure exit status', async () => {
					strictEqual((await getQuickFixesForCommand([], terminal, createCommand(command, output, GitCreatePrOutputRegex, 2), expectedMap, openerService, labelService)), undefined);
				});
			});
			suite('returns actions when', () => {
				test('expected unix exit code', async () => {
					assertMatchOptions((await getQuickFixesForCommand([], terminal, createCommand(command, output, GitCreatePrOutputRegex, exitCode), expectedMap, openerService, labelService)), actions);
				});
			});
		});
	});
	suite('gitPush - multiple providers', () => {
		const expectedMap = new Map();
		const command = `git push`;
		const output = `fatal: The current branch test22 has no upstream branch.
		To push the current branch and set the remote as upstream, use

			git push --set-upstream origin test22`;
		const exitCode = 128;
		const actions = [{
			id: 'Git Push Set Upstream',
			enabled: true,
			label: 'Run: git push --set-upstream origin test22',
			tooltip: 'Run: git push --set-upstream origin test22',
			command: 'git push --set-upstream origin test22'
		}];
		setup(() => {
			const pushCommand = gitPushSetUpstream();
			const prCommand = gitCreatePr();
			quickFixAddon.registerCommandFinishedListener(prCommand);
			expectedMap.set(pushCommand.commandLineMatcher.toString(), [pushCommand, prCommand]);
		});
		suite('returns undefined when', () => {
			test('output does not match', async () => {
				strictEqual((await getQuickFixesForCommand([], terminal, createCommand(command, `invalid output`, GitPushOutputRegex, exitCode), expectedMap, openerService, labelService)), undefined);
			});
			test('command does not match', async () => {
				strictEqual((await getQuickFixesForCommand([], terminal, createCommand(`git status`, output, GitPushOutputRegex, exitCode), expectedMap, openerService, labelService)), undefined);
			});
		});
		suite('returns actions when', () => {
			test('expected unix exit code', async () => {
				assertMatchOptions((await getQuickFixesForCommand([], terminal, createCommand(command, output, GitPushOutputRegex, exitCode), expectedMap, openerService, labelService)), actions);
			});
			test('matching exit status', async () => {
				assertMatchOptions((await getQuickFixesForCommand([], terminal, createCommand(command, output, GitPushOutputRegex, 2), expectedMap, openerService, labelService)), actions);
			});
		});
	});
	suite('pwsh feedback providers', () => {
		suite('General', () => {
			const expectedMap = new Map();
			const command = `not important`;
			const output = [
				`...`,
				``,
				`Suggestion [General]:`,
				`  The most similar commands are: python3, python3m, pamon, python3.6, rtmon, echo, pushd, etsn, pwsh, pwconv.`,
				``,
				`Suggestion [cmd-not-found]:`,
				`  Command 'python' not found, but can be installed with:`,
				`  sudo apt install python3`,
				`  sudo apt install python`,
				`  sudo apt install python-minimal`,
				`  You also have python3 installed, you can run 'python3' instead.'`,
				``,
			].join('\n');
			const exitCode = 128;
			const actions = [
				'python3',
				'python3m',
				'pamon',
				'python3.6',
				'rtmon',
				'echo',
				'pushd',
				'etsn',
				'pwsh',
				'pwconv',
			].map(command => {
				return {
					id: 'Pwsh General Error',
					enabled: true,
					label: `Run: ${command}`,
					tooltip: `Run: ${command}`,
					command: command
				};
			});
			setup(() => {
				const pushCommand = pwshGeneralError();
				quickFixAddon.registerCommandFinishedListener(pushCommand);
				expectedMap.set(pushCommand.commandLineMatcher.toString(), [pushCommand]);
			});
			test('returns undefined when output does not match', async () => {
				strictEqual((await getQuickFixesForCommand([], terminal, createCommand(command, `invalid output`, PwshGeneralErrorOutputRegex, exitCode), expectedMap, openerService, labelService)), undefined);
			});
			test('returns actions when output matches', async () => {
				assertMatchOptions((await getQuickFixesForCommand([], terminal, createCommand(command, output, PwshGeneralErrorOutputRegex, exitCode), expectedMap, openerService, labelService)), actions);
			});
		});
		suite('Unix cmd-not-found', () => {
			const expectedMap = new Map();
			const command = `not important`;
			const output = [
				`...`,
				``,
				`Suggestion [General]`,
				`  The most similar commands are: python3, python3m, pamon, python3.6, rtmon, echo, pushd, etsn, pwsh, pwconv.`,
				``,
				`Suggestion [cmd-not-found]:`,
				`  Command 'python' not found, but can be installed with:`,
				`  sudo apt install python3`,
				`  sudo apt install python`,
				`  sudo apt install python-minimal`,
				`  You also have python3 installed, you can run 'python3' instead.'`,
				``,
			].join('\n');
			const exitCode = 128;
			const actions = [
				'sudo apt install python3',
				'sudo apt install python',
				'sudo apt install python-minimal',
				'python3',
			].map(command => {
				return {
					id: 'Pwsh Unix Command Not Found Error',
					enabled: true,
					label: `Run: ${command}`,
					tooltip: `Run: ${command}`,
					command: command
				};
			});
			setup(() => {
				const pushCommand = pwshUnixCommandNotFoundError();
				quickFixAddon.registerCommandFinishedListener(pushCommand);
				expectedMap.set(pushCommand.commandLineMatcher.toString(), [pushCommand]);
			});
			test('returns undefined when output does not match', async () => {
				strictEqual((await getQuickFixesForCommand([], terminal, createCommand(command, `invalid output`, PwshUnixCommandNotFoundErrorOutputRegex, exitCode), expectedMap, openerService, labelService)), undefined);
			});
			test('returns actions when output matches', async () => {
				assertMatchOptions((await getQuickFixesForCommand([], terminal, createCommand(command, output, PwshUnixCommandNotFoundErrorOutputRegex, exitCode), expectedMap, openerService, labelService)), actions);
			});
		});
	});
});

function createCommand(command: string, output: string, outputMatcher?: RegExp | string, exitCode?: number, outputLines?: string[]): ITerminalCommand {
	return {
		cwd: '',
		commandStartLineContent: '',
		markProperties: {},
		command,
		isTrusted: true,
		exitCode,
		getOutput: () => { return output; },
		getOutputMatch: (_matcher: ITerminalOutputMatcher) => {
			if (outputMatcher) {
				const regexMatch = output.match(outputMatcher) ?? undefined;
				if (regexMatch) {
					return outputLines ? { regexMatch, outputLines } : { regexMatch, outputLines: [] };
				}
			}
			return undefined;
		},
		timestamp: Date.now(),
		hasOutput: () => !!output
	};
}

type TestAction = Pick<IAction, 'id' | 'label' | 'tooltip' | 'enabled'> & { command?: string; uri?: URI };
function assertMatchOptions(actual: TestAction[] | undefined, expected: TestAction[]): void {
	strictEqual(actual?.length, expected.length);
	for (let i = 0; i < expected.length; i++) {
		const expectedItem = expected[i];
		const actualItem: any = actual[i];
		strictEqual(actualItem.id, expectedItem.id, `ID`);
		strictEqual(actualItem.enabled, expectedItem.enabled, `enabled`);
		strictEqual(actualItem.label, expectedItem.label, `label`);
		strictEqual(actualItem.tooltip, expectedItem.tooltip, `tooltip`);
		if (expectedItem.command) {
			strictEqual(actualItem.command, expectedItem.command);
		}
		if (expectedItem.uri) {
			strictEqual(actualItem.uri!.toString(), expectedItem.uri.toString());
		}
	}
}<|MERGE_RESOLUTION|>--- conflicted
+++ resolved
@@ -30,7 +30,6 @@
 import { importAMDNodeModule } from 'vs/amdX';
 import { ITerminalQuickFixService } from 'vs/workbench/contrib/terminalContrib/quickFix/browser/quickFix';
 import { ITerminalOutputMatcher } from 'vs/platform/terminal/common/terminal';
-import { importAMDNodeModule } from 'vs/amdX';
 
 suite('QuickFixAddon', () => {
 	let quickFixAddon: TerminalQuickFixAddon;
@@ -41,13 +40,7 @@
 	let terminal: Terminal;
 	setup(async () => {
 		const instantiationService = new TestInstantiationService();
-<<<<<<< HEAD
-
 		const TerminalCtor = (await importAMDNodeModule<typeof import('xterm')>('xterm', 'lib/xterm.js')).Terminal;
-
-=======
-		const TerminalCtor = (await importAMDNodeModule<typeof import('xterm')>('xterm', 'lib/xterm.js')).Terminal;
->>>>>>> cd5dae5c
 		terminal = new TerminalCtor({
 			allowProposedApi: true,
 			cols: 80,
